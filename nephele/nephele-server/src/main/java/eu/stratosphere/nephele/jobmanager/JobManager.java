--- conflicted
+++ resolved
@@ -1030,7 +1030,7 @@
 			// Unregister job for Nephele's monitoring, optimization components, and dynamic input split assignment
 			unregisterJob(executionGraph);
 		}
-<<<<<<< HEAD
+
 		if (newJobStatus == InternalJobStatus.RECOVERING) {
 			try {
 				RecoveryThread recoverythread = new RecoveryThread(executionGraph);
@@ -1040,9 +1040,6 @@
 			}
 
 		}
-
-=======
->>>>>>> f252788d
 	}
 
 	/**
